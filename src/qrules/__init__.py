--- conflicted
+++ resolved
@@ -48,19 +48,12 @@
 )
 from .particle import ParticleCollection, load_pdg
 from .quantum_numbers import InteractionProperties
-<<<<<<< HEAD
 from .settings import (
     ADDITIONAL_PARTICLES_DEFINITIONS_PATH,
-    MAX_ANGULAR_MOMENTUM,
-    MAX_SPIN_MAGNITUDE,
-    InteractionTypes,
+    InteractionType,
     _halves_domain,
     _int_domain,
 )
-=======
-from .settings import InteractionType, _halves_domain, _int_domain
-from .settings.defaults import ADDITIONAL_PARTICLES_DEFINITIONS_PATH
->>>>>>> 91982428
 from .solving import (
     GraphSettings,
     NodeSettings,
