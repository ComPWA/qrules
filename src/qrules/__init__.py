# pylint: disable=too-many-lines

"""A rule based system that facilitates particle reaction analysis.

QRules generates allowed particle transitions from a set of conservation rules
and boundary conditions as specified by the user. The user boundary conditions
for a particle reaction problem are for example the initial state, final state,
and allowed interactions.

The core of `qrules` computes which transitions (represented by a
`.StateTransitionGraph`) are allowed between a certain initial and final state.
Internally, the system propagates the quantum numbers defined by the
`particle` module through the `.StateTransitionGraph`, while
satisfying the rules define by the :mod:`.conservation_rules` module. See
:doc:`/usage/reaction` and :doc:`/usage/particle`.

Finally, the `.io` module provides tools that can read and write the objects of
this framework.
"""

from itertools import product
from typing import Dict, FrozenSet, List, Optional, Sequence, Set, Union

import attr

from . import io
from .combinatorics import InitialFacts, StateDefinition, create_initial_facts
from .conservation_rules import (
    BaryonNumberConservation,
    BottomnessConservation,
    ChargeConservation,
    CharmConservation,
    ElectronLNConservation,
    GraphElementRule,
    MassConservation,
    MuonLNConservation,
    StrangenessConservation,
    TauLNConservation,
    c_parity_conservation,
    clebsch_gordan_helicity_to_canonical,
    g_parity_conservation,
    gellmann_nishijima,
    identical_particle_symmetrization,
    isospin_conservation,
    isospin_validity,
    parity_conservation,
    spin_magnitude_conservation,
)
from .particle import ParticleCollection, load_pdg
from .quantum_numbers import InteractionProperties
from .settings import (
    ADDITIONAL_PARTICLES_DEFINITIONS_PATH,
    InteractionType,
    _halves_domain,
    _int_domain,
)
from .solving import (
    GraphSettings,
    NodeSettings,
    QNResult,
    Rule,
    validate_full_solution,
)
from .topology import create_n_body_topology
from .transition import (
    EdgeSettings,
    ProblemSet,
    Result,
    StateTransitionManager,
)


def check_reaction_violations(
    initial_state: Union[StateDefinition, Sequence[StateDefinition]],
    final_state: Sequence[StateDefinition],
    mass_conservation_factor: Optional[float] = 3.0,
    particle_db: Optional[ParticleCollection] = None,
) -> Set[FrozenSet[str]]:
    """Determine violated interaction rules for a given particle reaction.

    .. warning:: This function only guarantees to find P, C and G parity
      violations, if it's a two body decay. If all initial and final states
      have the C/G parity defined, then these violations are also determined
      correctly.

    Args:
      initial_state: Shortform description of the initial state w/o spin
        projections.
      final_state: Shortform description of the final state w/o spin
        projections.
      mass_conservation_factor: Factor with which the width is multiplied when
        checking for `.MassConservation`. Set to `None` in order to deactivate
        mass conservation.
      particle_db: (Optional) Custom ParticleCollection object.  Defaults to
        the list returned by load_pdg().

    Returns:
      Set of least violating rules. The set can have multiple entries, as
      several quantum numbers can be violated. Each entry in the frozenset
      represents a group of rules that together violate all possible quantum
      number configurations.
    """
    # pylint: disable=too-many-locals
    if not isinstance(initial_state, (list, tuple)):
        initial_state = [initial_state]  # type: ignore

    if particle_db is None:
        particle_db = load_pdg()

    def _check_violations(
        facts: InitialFacts,
        node_rules: Dict[int, Set[Rule]],
        edge_rules: Dict[int, Set[GraphElementRule]],
    ) -> QNResult:
        problem_set = ProblemSet(
            topology=topology,
            initial_facts=facts,
            solving_settings=GraphSettings(
                node_settings={
                    i: NodeSettings(conservation_rules=rules)
                    for i, rules in node_rules.items()
                },
                edge_settings={
                    i: EdgeSettings(conservation_rules=rules)
                    for i, rules in edge_rules.items()
                },
            ),
        )
        return validate_full_solution(problem_set.to_qn_problem_set())

    def check_pure_edge_rules() -> None:
        pure_edge_rules: Set[GraphElementRule] = {
            gellmann_nishijima,
            isospin_validity,
        }

        edge_check_result = _check_violations(
            initial_facts[0],
            node_rules={},
            edge_rules={
                edge_id: pure_edge_rules
                for edge_id in topology.incoming_edge_ids
                | topology.outgoing_edge_ids
            },
        )

        if edge_check_result.violated_edge_rules:
            raise ValueError(
                f"Some edges violate"
                f" {edge_check_result.violated_edge_rules.values()}"
            )

    def check_edge_qn_conservation() -> Set[FrozenSet[str]]:
        """Check if edge quantum numbers are conserved.

        Those rules give the same results, independent on the node and spin
        props. Note they are also independent of the topology and hence their
        results are always correct.
        """
        edge_qn_conservation_rules: Set[Rule] = {
            BaryonNumberConservation(),
            BottomnessConservation(),
            ChargeConservation(),
            CharmConservation(),
            ElectronLNConservation(),
            MuonLNConservation(),
            StrangenessConservation(),
            TauLNConservation(),
            isospin_conservation,
        }
        if len(initial_state) == 1 and mass_conservation_factor is not None:
            edge_qn_conservation_rules.add(
                MassConservation(mass_conservation_factor)
            )

        return {
            frozenset((x,))
            for x in _check_violations(
                initial_facts[0],
                node_rules={
                    i: edge_qn_conservation_rules for i in topology.nodes
                },
                edge_rules={},
            ).violated_node_rules[node_id]
        }

    # Using a n-body topology is enough, to determine the violations reliably
    # since only certain spin rules require the isobar model. These spin rules
    # are not required here though.
    topology = create_n_body_topology(len(initial_state), len(final_state))
    node_id = next(iter(topology.nodes))

    initial_facts = create_initial_facts(
        topology=topology,
        particles=particle_db,
        initial_state=initial_state,
        final_state=final_state,
    )

    check_pure_edge_rules()
    violations = check_edge_qn_conservation()

    # Create combinations of graphs for magnitudes of S and L, but only
    # if it is a two body reaction
    ls_combinations = [
        InteractionProperties(l_magnitude=l_magnitude, s_magnitude=s_magnitude)
        for l_magnitude, s_magnitude in product(
<<<<<<< HEAD
            [0, 1, 2, 3, 4], [0, 0.5, 1, 1.5, 2, 2.5, 3, 3.5, 4, 4.5, 5]
=======
            _int_domain(0, 1),
            _halves_domain(0, 2),
>>>>>>> 7f04864c
        )
    ]

    initial_facts_list = []
    for ls_combi in ls_combinations:
        for facts_combination in initial_facts:
            new_facts = attr.evolve(
                facts_combination,
                node_props={node_id: ls_combi},
            )
            initial_facts_list.append(new_facts)

    # Verify each graph with the interaction rules.
    # Spin projection rules are skipped as they can only be checked reliably
    # for a isobar topology (too difficult to solve)
    conservation_rules: Dict[int, Set[Rule]] = {
        node_id: {
            c_parity_conservation,
            clebsch_gordan_helicity_to_canonical,
            g_parity_conservation,
            parity_conservation,
            spin_magnitude_conservation,
            identical_particle_symmetrization,
        }
    }

    conservation_rule_violations: List[Set[str]] = []
    for facts in initial_facts_list:
        rule_violations = _check_violations(
            facts=facts, node_rules=conservation_rules, edge_rules={}
        ).violated_node_rules[node_id]
        conservation_rule_violations.append(rule_violations)

    # first add rules which consistently fail
    common_ruleset = set(conservation_rule_violations[0])
    for rule_set in conservation_rule_violations[1:]:
        common_ruleset &= rule_set

    violations.update({frozenset((x,)) for x in common_ruleset})

    conservation_rule_violations = [
        x - common_ruleset for x in conservation_rule_violations
    ]

    # if there is not non-violated graph with the remaining violations then
    # the collection of violations also violate everything as a group.
    if all(map(len, conservation_rule_violations)):
        rule_group: Set[str] = set()
        for graph_violations in conservation_rule_violations:
            rule_group.update(graph_violations)
        violations.add(frozenset(rule_group))

    return violations


def generate_transitions(  # pylint: disable=too-many-arguments
    initial_state: Union[StateDefinition, Sequence[StateDefinition]],
    final_state: Sequence[StateDefinition],
    allowed_intermediate_particles: Optional[List[str]] = None,
    allowed_interaction_types: Optional[Union[str, List[str]]] = None,
    formalism_type: str = "helicity",
    particles: Optional[ParticleCollection] = None,
    mass_conservation_factor: Optional[float] = 3.0,
    topology_building: str = "isobar",
    number_of_threads: Optional[int] = None,
) -> Result:
    """Generate allowed transitions between an initial and final state.

    Serves as a facade to the `.StateTransitionManager` (see
    :doc:`/usage/reaction`).

    Arguments:
        initial_state (list): A list of particle names in the initial
            state. You can specify spin projections for these particles with a
            `tuple`, e.g. :code:`("J/psi(1S)", [-1, 0, +1])`. If spin
            projections are not specified, all projections are taken, so the
            example here would be equivalent to :code:`"J/psi(1S)"`.

        final_state (list): Same as :code:`initial_state`, but for final state
            particles.

        allowed_intermediate_particles (`list`, optional): A list of particle
            states that you want to allow as intermediate states. This helps
            (1) filter out resonances and (2) speed up computation time.

        allowed_interaction_types (`str`, optional): Interaction types you want
            to consider. For instance, both :code:`"strong and EM"` and
            :code:`["s", "em"]` results in `~.InteractionType.EM` and
            `~.InteractionType.STRONG`.

        formalism_type (`str`, optional): Formalism that you intend to use in
            the eventual amplitude model.

        particles (`.ParticleCollection`, optional): The particles that you
            want to be involved in the reaction. Uses `.load_pdg` by default.
            It's better to use a subset for larger reactions, because of
            the computation times. This argument is especially useful when you
            want to use your own particle definitions (see
            :doc:`/usage/particle`).

        mass_conservation_factor: Width factor that is taken into account for
            for the `.MassConservation` rule.

        topology_building (str): Technique with which to build the `.Topology`
            instances. Allowed values are:

            - :code:`"isobar"`: Isobar model (each state decays into two states)
            - :code:`"nbody"`: Use one central node and connect initial and final
              states to it

        number_of_threads (int): Number of cores with which to compute the
            allowed transitions. Defaults to all cores on the system.

    An example (where, for illustrative purposes only, we specify all
    arguments) would be:

    >>> import qrules as q
    >>> result = q.generate_transitions(
    ...     initial_state="D0",
    ...     final_state=["K~0", "K+", "K-"],
    ...     allowed_intermediate_particles=["a(0)(980)", "a(2)(1320)-"],
    ...     allowed_interaction_types="ew",
    ...     formalism_type="helicity",
    ...     particles=q.load_pdg(),
    ...     topology_building="isobar",
    ... )
    >>> len(result.transitions)
    4
    """
    if isinstance(initial_state, str) or (
        isinstance(initial_state, tuple)
        and len(initial_state) == 2
        and isinstance(initial_state[0], str)
    ):
        initial_state = [initial_state]  # type: ignore
    stm = StateTransitionManager(
        initial_state=initial_state,  # type: ignore
        final_state=final_state,
        particles=particles,
        allowed_intermediate_particles=allowed_intermediate_particles,
        formalism_type=formalism_type,
        mass_conservation_factor=mass_conservation_factor,
        topology_building=topology_building,
        number_of_threads=number_of_threads,
    )
    if allowed_interaction_types is not None:
        interaction_types = _determine_interaction_types(
            allowed_interaction_types
        )
        stm.set_allowed_interaction_types(list(interaction_types))
    problem_sets = stm.create_problem_sets()
    return stm.find_solutions(problem_sets)


def _determine_interaction_types(
    description: Union[str, List[str]]
) -> Set[InteractionType]:
    interaction_types: Set[InteractionType] = set()
    if isinstance(description, list):
        for i in description:
            interaction_types.update(
                _determine_interaction_types(description=i)
            )
        return interaction_types
    if not isinstance(description, str):
        raise ValueError(
            "Cannot handle interaction description of type "
            f"{description.__class__.__name__}"
        )
    if len(description) == 0:
        raise ValueError('Provided an empty interaction name ("")')
    interaction_name_lower = description.lower()
    if "all" in interaction_name_lower:
        for interaction in InteractionType:
            interaction_types.add(interaction)
    if (
        "em" in interaction_name_lower
        or "ele" in interaction_name_lower
        or interaction_name_lower.startswith("e")
    ):
        interaction_types.add(InteractionType.EM)
    if "w" in interaction_name_lower:
        interaction_types.add(InteractionType.WEAK)
    if "strong" in interaction_name_lower or interaction_name_lower == "s":
        interaction_types.add(InteractionType.STRONG)
    if len(interaction_types) == 0:
        raise ValueError(
            f'Could not determine interaction type from "{description}"'
        )
    return interaction_types


def load_default_particles() -> ParticleCollection:
    """Load the default particle list that comes with `qrules`.

    Runs `.load_pdg` and supplements its output definitions from the file
    :download:`additional_definitions.yml
    </../src/qrules/additional_definitions.yml>`.
    """
    particles = load_pdg()
    additional_particles = io.load(ADDITIONAL_PARTICLES_DEFINITIONS_PATH)
    assert isinstance(additional_particles, ParticleCollection)
    particles.update(additional_particles)
    return particles<|MERGE_RESOLUTION|>--- conflicted
+++ resolved
@@ -205,12 +205,8 @@
     ls_combinations = [
         InteractionProperties(l_magnitude=l_magnitude, s_magnitude=s_magnitude)
         for l_magnitude, s_magnitude in product(
-<<<<<<< HEAD
-            [0, 1, 2, 3, 4], [0, 0.5, 1, 1.5, 2, 2.5, 3, 3.5, 4, 4.5, 5]
-=======
-            _int_domain(0, 1),
-            _halves_domain(0, 2),
->>>>>>> 7f04864c
+            _int_domain(0, 4),
+            _halves_domain(0, 5),
         )
     ]
 
