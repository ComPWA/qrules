--- conflicted
+++ resolved
@@ -1,11 +1,7 @@
 from __future__ import annotations
 
-<<<<<<< HEAD
 from fractions import Fraction
-from typing import List, Tuple
 
-=======
->>>>>>> c156ea3d
 import pytest
 
 from qrules.conservation_rules import (
