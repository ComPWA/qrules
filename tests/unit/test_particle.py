--- conflicted
+++ resolved
@@ -2,11 +2,8 @@
 
 import logging
 from copy import deepcopy
-<<<<<<< HEAD
 from fractions import Fraction
-=======
 from importlib.metadata import version
->>>>>>> c156ea3d
 
 import pytest
 from attrs.exceptions import FrozenInstanceError
