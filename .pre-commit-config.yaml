--- conflicted
+++ resolved
@@ -39,11 +39,7 @@
       - id: trailing-whitespace
 
   - repo: https://github.com/ComPWA/repo-maintenance
-<<<<<<< HEAD
-    rev: 0.0.164
-=======
     rev: 0.0.165
->>>>>>> 5114013a
     hooks:
       - id: check-dev-files
         args:
@@ -60,11 +56,7 @@
           - --extras-require=doc,viz
 
   - repo: https://github.com/nbQA-dev/nbQA
-<<<<<<< HEAD
     rev: 1.6.1
-=======
-    rev: 1.5.3
->>>>>>> 5114013a
     hooks:
       - id: nbqa-black
         additional_dependencies:
