ci:
  autoupdate_commit_msg: "MAINT: update pip constraints and pre-commit"
  autoupdate_schedule: quarterly # already done by requirements-cron.yml
  skip:
    # local hooks
    - flake8
    - mypy
    - pylint
    # hooks that don't work on pre-commit.ci
    - editorconfig-checker
    - pyright

repos:
  - repo: meta
    hooks:
      - id: check-hooks-apply
      - id: check-useless-excludes

  - repo: https://github.com/pre-commit/pre-commit-hooks
    rev: v4.4.0
    hooks:
      - id: check-ast
      - id: check-case-conflict
      - id: check-json
      - id: check-merge-conflict
      - id: check-toml
      - id: check-vcs-permalinks
      - id: check-yaml
      - id: debug-statements
      - id: end-of-file-fixer
        exclude: >
          (?x)^(
            .*\.bib|
            .*\.svg
          )$
      - id: mixed-line-ending
      - id: name-tests-test
        name: Tests should start with test_
        args: ["--django"]
      - id: trailing-whitespace

  - repo: https://github.com/ComPWA/repo-maintenance
<<<<<<< HEAD
    rev: 0.0.148
=======
    rev: 0.0.159
>>>>>>> e45872d0
    hooks:
      - id: check-dev-files
        args:
          - --pin-requirements=monthly
      - id: fix-nbformat-version
      - id: format-setup-cfg
      - id: set-nb-cells
        args:
          - --add-install-cell
          - --additional-packages=IPython
          - --extras-require=doc,viz

  - repo: https://github.com/psf/black
    rev: 22.10.0
    hooks:
      - id: black

  - repo: https://github.com/asottile/blacken-docs
    rev: v1.12.1
    hooks:
      - id: blacken-docs

  - repo: https://github.com/streetsidesoftware/cspell-cli
    rev: v6.14.1
    hooks:
      - id: cspell

  - repo: https://github.com/myint/docformatter
    rev: v1.5.0
    hooks:
      - id: docformatter
        args:
          - --in-place
          - --wrap-descriptions=88
          - --wrap-summaries=88

  - repo: https://github.com/editorconfig-checker/editorconfig-checker.python
    rev: 2.6.1
    hooks:
      - id: editorconfig-checker
        name: editorconfig
        exclude: >
          (?x)^(
            .*\.ipynb|
            .*\.md|
            .*\.py|
            LICENSE
          )$

  - repo: local
    hooks:
      - id: flake8
        name: flake8
        entry: flake8
        language: system
        types:
          - python

  - repo: https://github.com/pycqa/isort
    rev: 5.10.1
    hooks:
      - id: isort

  - repo: https://github.com/igorshubovych/markdownlint-cli
    rev: v0.32.2
    hooks:
      - id: markdownlint

  - repo: local
    hooks:
      - id: mypy
        name: mypy
        entry: mypy
        language: system
        require_serial: true
        types:
          - python

  - repo: https://github.com/nbQA-dev/nbQA
    rev: 1.5.3
    hooks:
      - id: nbqa-black
        additional_dependencies:
          - black>=22.1.0
      - id: nbqa-flake8
      - id: nbqa-isort
      - id: nbqa-pyupgrade
        args:
          - --py36-plus

  - repo: https://github.com/kynan/nbstripout
    rev: 0.6.1
    hooks:
      - id: nbstripout
        args:
          - --extra-keys
          - |
            cell.metadata.code_folding
            cell.metadata.id
            metadata.celltoolbar
            metadata.colab.name
            metadata.colab.provenance
            metadata.interpreter
            metadata.notify_time
            metadata.toc
            metadata.toc-autonumbering
            metadata.toc-showcode
            metadata.toc-showmarkdowntxt
            metadata.toc-showtags
            metadata.varInspector
            metadata.vscode

  - repo: https://github.com/pre-commit/mirrors-prettier
    rev: v3.0.0-alpha.4
    hooks:
      - id: prettier

  - repo: https://github.com/pycqa/pydocstyle
    rev: 6.1.1
    hooks:
      - id: pydocstyle

  - repo: local
    hooks:
      - id: pylint
        name: pylint
        entry: pylint
        args:
          - --rcfile=.pylintrc
          - --score=no
        language: system
        require_serial: true
        types:
          - python

  - repo: https://github.com/ComPWA/mirrors-pyright
    rev: v1.1.281
    hooks:
      - id: pyright

  - repo: https://github.com/asottile/pyupgrade
    rev: v3.2.2
    hooks:
      - id: pyupgrade
        args:
          - --py36-plus<|MERGE_RESOLUTION|>--- conflicted
+++ resolved
@@ -40,11 +40,7 @@
       - id: trailing-whitespace
 
   - repo: https://github.com/ComPWA/repo-maintenance
-<<<<<<< HEAD
-    rev: 0.0.148
-=======
     rev: 0.0.159
->>>>>>> e45872d0
     hooks:
       - id: check-dev-files
         args:
